--- conflicted
+++ resolved
@@ -685,13 +685,6 @@
 
 // newVersionControlServer initializes the Versioning Server
 func (planet *Planet) newVersionControlServer() (peer *versioncontrol.Peer, err error) {
-<<<<<<< HEAD
-	// TODO: move into separate file
-	/*defer func() {
-		planet.peers = append(planet.peers, closablePeer{peer: peer})
-	}()*/
-=======
->>>>>>> 2cf86703
 
 	prefix := "versioncontrol"
 	log := planet.log.Named(prefix)
@@ -704,20 +697,6 @@
 	config := &versioncontrol.Config{
 		Address: "127.0.0.1:0",
 		Versions: versioncontrol.ServiceVersions{
-<<<<<<< HEAD
-			Bootstrap:   "v0.1.0,v1.0.0",
-			Satellite:   "v0.1.0,v1.0.0",
-			Storagenode: "v0.1.0,v1.0.0",
-			Uplink:      "v0.1.0,v1.0.0",
-			Gateway:     "v0.1.0,v1.0.0",
-		},
-	}
-	/*
-		if planet.config.Reconfigure.Bootstrap != nil {
-			planet.config.Reconfigure.Bootstrap(0, &config)
-		}
-	*/
-=======
 			Bootstrap:   "v0.0.1",
 			Satellite:   "v0.0.1",
 			Storagenode: "v0.0.1",
@@ -725,7 +704,6 @@
 			Gateway:     "v0.0.1",
 		},
 	}
->>>>>>> 2cf86703
 	peer, err = versioncontrol.New(log, config)
 	if err != nil {
 		return nil, err
@@ -739,24 +717,24 @@
 // NewVersionInfo returns the Version Info for this planet with tuned metrics.
 func (planet *Planet) NewVersionInfo() version.Info {
 	info := version.Info{
-<<<<<<< HEAD
-		Timestamp:  time.Now().Unix(),
-		CommitHash: "testplanethash",
-		Version: version.SemVer{
-			Major: 0,
-			Minor: 1,
-			Patch: 0},
-=======
 		Timestamp:  time.Now(),
 		CommitHash: "",
 		Version: version.SemVer{
 			Major: 0,
 			Minor: 0,
 			Patch: 1},
->>>>>>> 2cf86703
 		Release: false,
 	}
 	return info
+}
+
+// NewVersionConfig returns the Version Config for this planet with tuned metrics.
+func (planet *Planet) NewVersionConfig() version.Config {
+	return version.Config{
+		ServerAddress:  fmt.Sprintf("http://%s/", planet.VersionControl.Addr()),
+		RequestTimeout: time.Second * 15,
+		CheckInterval:  time.Minute * 5,
+	}
 }
 
 // NewVersionConfig returns the Version Config for this planet with tuned metrics.
