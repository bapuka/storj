// Copyright (C) 2019 Storj Labs, Inc.
// See LICENSE for copying information

// Package testplanet implements the full network wiring for testing
package testplanet

import (
	"context"
	"errors"
	"fmt"
	"io"
	"io/ioutil"
	"net"
	"os"
	"path/filepath"
	"runtime"
	"strconv"
	"strings"
	"sync"
	"time"

	"github.com/zeebo/errs"
	"go.uber.org/zap"
	"go.uber.org/zap/zaptest"
	"golang.org/x/sync/errgroup"

	"storj.io/storj/bootstrap"
	"storj.io/storj/bootstrap/bootstrapdb"
	"storj.io/storj/bootstrap/bootstrapweb/bootstrapserver"
	"storj.io/storj/internal/memory"
	"storj.io/storj/internal/version"
	"storj.io/storj/pkg/accounting/rollup"
	"storj.io/storj/pkg/accounting/tally"
	"storj.io/storj/pkg/audit"
	"storj.io/storj/pkg/bwagreement"
	"storj.io/storj/pkg/datarepair/checker"
	"storj.io/storj/pkg/datarepair/repairer"
	"storj.io/storj/pkg/discovery"
	"storj.io/storj/pkg/identity"
	"storj.io/storj/pkg/kademlia"
	"storj.io/storj/pkg/overlay"
	"storj.io/storj/pkg/pb"
	"storj.io/storj/pkg/peertls/extensions"
	"storj.io/storj/pkg/peertls/tlsopts"
	"storj.io/storj/pkg/piecestore/psserver"
	"storj.io/storj/pkg/pointerdb"
	"storj.io/storj/pkg/server"
	"storj.io/storj/pkg/storj"
	"storj.io/storj/satellite"
	"storj.io/storj/satellite/console"
	"storj.io/storj/satellite/console/consoleweb"
	"storj.io/storj/satellite/mailservice"
	"storj.io/storj/satellite/satellitedb"
	"storj.io/storj/storagenode"
	"storj.io/storj/storagenode/orders"
	"storj.io/storj/storagenode/piecestore"
	"storj.io/storj/storagenode/storagenodedb"
	"storj.io/storj/versioncontrol"
)

// Peer represents one of StorageNode or Satellite
type Peer interface {
	ID() storj.NodeID
	Addr() string
	Local() pb.Node

	Run(context.Context) error
	Close() error
}

// Config describes planet configuration
type Config struct {
	SatelliteCount   int
	StorageNodeCount int
	UplinkCount      int

	Identities  *Identities
	Reconfigure Reconfigure
}

// Planet is a full storj system setup.
type Planet struct {
	log       *zap.Logger
	config    Config
	directory string // TODO: ensure that everything is in-memory to speed things up

	started  bool
	shutdown bool

	peers     []closablePeer
	databases []io.Closer
	uplinks   []*Uplink

	Bootstrap      *bootstrap.Peer
	VersionControl *versioncontrol.Peer
	Satellites     []*satellite.Peer
	StorageNodes   []*storagenode.Peer
	Uplinks        []*Uplink

	identities    *Identities
	whitelistPath string // TODO: in-memory

	run    errgroup.Group
	cancel func()
}

type closablePeer struct {
	peer Peer

	ctx    context.Context
	cancel func()

	close sync.Once
	err   error
}

// Close closes safely the peer.
func (peer *closablePeer) Close() error {
	peer.cancel()
	peer.close.Do(func() {
		peer.err = peer.peer.Close()
	})
	return peer.err
}

// New creates a new full system with the given number of nodes.
func New(t zaptest.TestingT, satelliteCount, storageNodeCount, uplinkCount int) (*Planet, error) {
	var log *zap.Logger
	if t == nil {
		log = zap.NewNop()
	} else {
		log = zaptest.NewLogger(t)
	}

	return NewWithLogger(log, satelliteCount, storageNodeCount, uplinkCount)
}

// NewWithLogger creates a new full system with the given number of nodes.
func NewWithLogger(log *zap.Logger, satelliteCount, storageNodeCount, uplinkCount int) (*Planet, error) {
	return NewCustom(log, Config{
		SatelliteCount:   satelliteCount,
		StorageNodeCount: storageNodeCount,
		UplinkCount:      uplinkCount,
	})
}

// NewCustom creates a new full system with the specified configuration.
func NewCustom(log *zap.Logger, config Config) (*Planet, error) {
	if config.Identities == nil {
		config.Identities = pregeneratedSignedIdentities.Clone()
	}

	planet := &Planet{
		log:        log,
		config:     config,
		identities: config.Identities,
	}

	var err error
	planet.directory, err = ioutil.TempDir("", "planet")
	if err != nil {
		return nil, err
	}

	whitelistPath, err := planet.WriteWhitelist()
	if err != nil {
		return nil, err
	}
	planet.whitelistPath = whitelistPath

	planet.VersionControl, err = planet.newVersionControlServer()
	if err != nil {
		return nil, errs.Combine(err, planet.Shutdown())
	}

	planet.Bootstrap, err = planet.newBootstrap()
	if err != nil {
		return nil, errs.Combine(err, planet.Shutdown())
	}

	planet.Satellites, err = planet.newSatellites(config.SatelliteCount)
	if err != nil {
		return nil, errs.Combine(err, planet.Shutdown())
	}

	whitelistedSatellites := make([]string, len(planet.Satellites))
	for _, satellite := range planet.Satellites {
		whitelistedSatellites = append(whitelistedSatellites, satellite.ID().String())
	}

	planet.StorageNodes, err = planet.newStorageNodes(config.StorageNodeCount, whitelistedSatellites)
	if err != nil {
		return nil, errs.Combine(err, planet.Shutdown())
	}

	planet.Uplinks, err = planet.newUplinks("uplink", config.UplinkCount, config.StorageNodeCount)
	if err != nil {
		return nil, errs.Combine(err, planet.Shutdown())
	}

	// init Satellites
	for _, satellite := range planet.Satellites {
		if len(satellite.Kademlia.Service.GetBootstrapNodes()) == 0 {
			satellite.Kademlia.Service.SetBootstrapNodes([]pb.Node{planet.Bootstrap.Local()})
		}
	}
	// init storage nodes
	for _, storageNode := range planet.StorageNodes {
		if len(storageNode.Kademlia.Service.GetBootstrapNodes()) == 0 {
			storageNode.Kademlia.Service.SetBootstrapNodes([]pb.Node{planet.Bootstrap.Local()})
		}
	}

	return planet, nil
}

// Start starts all the nodes.
func (planet *Planet) Start(ctx context.Context) {
	ctx, cancel := context.WithCancel(ctx)
	planet.cancel = cancel

	planet.run.Go(func() error {
		return planet.VersionControl.Run(ctx)
	})

	for i := range planet.peers {
		peer := &planet.peers[i]
		peer.ctx, peer.cancel = context.WithCancel(ctx)
		planet.run.Go(func() error {
			return peer.peer.Run(peer.ctx)
		})
	}

	planet.started = true

	planet.Bootstrap.Kademlia.Service.WaitForBootstrap()

	for _, peer := range planet.Satellites {
		peer.Kademlia.Service.WaitForBootstrap()
	}
	for _, peer := range planet.StorageNodes {
		peer.Kademlia.Service.WaitForBootstrap()
	}

	planet.Reconnect(ctx)
}

// Reconnect reconnects all nodes with each other.
func (planet *Planet) Reconnect(ctx context.Context) {
	log := planet.log.Named("reconnect")

	var group errgroup.Group

	// TODO: instead of pinging try to use Lookups or natural discovery to ensure
	// everyone finds everyone else

	for _, storageNode := range planet.StorageNodes {
		storageNode := storageNode
		group.Go(func() error {
			_, err := storageNode.Kademlia.Service.Ping(ctx, planet.Bootstrap.Local())
			if err != nil {
				log.Error("storage node did not find bootstrap", zap.Error(err))
			}
			return nil
		})
	}

	for _, satellite := range planet.Satellites {
		satellite := satellite
		group.Go(func() error {
			for _, storageNode := range planet.StorageNodes {
				_, err := satellite.Kademlia.Service.Ping(ctx, storageNode.Local())
				if err != nil {
					log.Error("satellite did not find storage node", zap.Error(err))
				}
			}
			return nil
		})
	}

	_ = group.Wait() // none of the goroutines return an error
}

// StopPeer stops a single peer in the planet
func (planet *Planet) StopPeer(peer Peer) error {
	for i := range planet.peers {
		p := &planet.peers[i]
		if p.peer == peer {
			return p.Close()
		}
	}
	return errors.New("unknown peer")
}

// Size returns number of nodes in the network
func (planet *Planet) Size() int { return len(planet.uplinks) + len(planet.peers) }

// Shutdown shuts down all the nodes and deletes temporary directories.
func (planet *Planet) Shutdown() error {
	if !planet.started {
		return errors.New("Start was never called")
	}
	if planet.shutdown {
		panic("double Shutdown")
	}
	planet.shutdown = true

	planet.cancel()

	var errlist errs.Group

	ctx, cancel := context.WithCancel(context.Background())
	go func() {
		// TODO: add diagnostics to see what hasn't been properly shut down
		timer := time.NewTimer(30 * time.Second)
		defer timer.Stop()
		select {
		case <-timer.C:
			panic("planet took too long to shutdown")
		case <-ctx.Done():
		}
	}()
	errlist.Add(planet.run.Wait())
	cancel()

	// shutdown in reverse order
	for i := len(planet.uplinks) - 1; i >= 0; i-- {
		node := planet.uplinks[i]
		errlist.Add(node.Shutdown())
	}
	for i := len(planet.peers) - 1; i >= 0; i-- {
		peer := &planet.peers[i]
		errlist.Add(peer.Close())
	}
	for _, db := range planet.databases {
		errlist.Add(db.Close())
	}
	errlist.Add(planet.VersionControl.Close())

	errlist.Add(os.RemoveAll(planet.directory))
	return errlist.Err()
}

// newUplinks creates initializes uplinks, requires peer to have at least one satellite
func (planet *Planet) newUplinks(prefix string, count, storageNodeCount int) ([]*Uplink, error) {
	var xs []*Uplink
	for i := 0; i < count; i++ {
		uplink, err := planet.newUplink(prefix+strconv.Itoa(i), storageNodeCount)
		if err != nil {
			return nil, err
		}
		xs = append(xs, uplink)
	}

	return xs, nil
}

// newSatellites initializes satellites
func (planet *Planet) newSatellites(count int) ([]*satellite.Peer, error) {
	// TODO: move into separate file
	var xs []*satellite.Peer
	defer func() {
		for _, x := range xs {
			planet.peers = append(planet.peers, closablePeer{peer: x})
		}
	}()

	for i := 0; i < count; i++ {
		prefix := "satellite" + strconv.Itoa(i)
		log := planet.log.Named(prefix)

		storageDir := filepath.Join(planet.directory, prefix)
		if err := os.MkdirAll(storageDir, 0700); err != nil {
			return nil, err
		}

		identity, err := planet.NewIdentity()
		if err != nil {
			return nil, err
		}

		var db satellite.DB
		if planet.config.Reconfigure.NewSatelliteDB != nil {
			db, err = planet.config.Reconfigure.NewSatelliteDB(log.Named("db"), i)
		} else {
			db, err = satellitedb.NewInMemory(log.Named("db"))
		}
		if err != nil {
			return nil, err
		}

		err = db.CreateTables()
		if err != nil {
			return nil, err
		}

		planet.databases = append(planet.databases, db)

		config := satellite.Config{
			Server: server.Config{
				Address:        "127.0.0.1:0",
				PrivateAddress: "127.0.0.1:0",

				Config: tlsopts.Config{
					RevocationDBURL:     "bolt://" + filepath.Join(storageDir, "revocation.db"),
					UsePeerCAWhitelist:  true,
					PeerCAWhitelistPath: planet.whitelistPath,
					Extensions: extensions.Config{
						Revocation:          false,
						WhitelistSignedLeaf: false,
					},
				},
			},
			Kademlia: kademlia.Config{
				Alpha:  5,
				DBPath: storageDir, // TODO: replace with master db
				Operator: kademlia.OperatorConfig{
					Email:  prefix + "@example.com",
					Wallet: "0x" + strings.Repeat("00", 20),
				},
			},
			Overlay: overlay.Config{
				Node: overlay.NodeSelectionConfig{
					UptimeRatio:           0,
					UptimeCount:           0,
					AuditSuccessRatio:     0,
					AuditCount:            0,
					NewNodeAuditThreshold: 0,
					NewNodePercentage:     0,
				},
			},
			Discovery: discovery.Config{
				GraveyardInterval: 1 * time.Second,
				DiscoveryInterval: 1 * time.Second,
				RefreshInterval:   1 * time.Second,
				RefreshLimit:      100,
			},
			PointerDB: pointerdb.Config{
				DatabaseURL:          "bolt://" + filepath.Join(storageDir, "pointers.db"),
				MinRemoteSegmentSize: 0, // TODO: fix tests to work with 1024
				MaxInlineSegmentSize: 8000,
				Overlay:              true,
				BwExpiration:         45,
			},
			BwAgreement: bwagreement.Config{},
			Checker: checker.Config{
				Interval: 30 * time.Second,
			},
			Repairer: repairer.Config{
				MaxRepair:    10,
				Interval:     time.Hour,
				MaxBufferMem: 4 * memory.MiB,
			},
			Audit: audit.Config{
				MaxRetriesStatDB:  0,
				Interval:          30 * time.Second,
				MinBytesPerSecond: 1 * memory.KB,
			},
			Tally: tally.Config{
				Interval: 30 * time.Second,
			},
			Rollup: rollup.Config{
				Interval: 120 * time.Second,
			},
			Mail: mailservice.Config{
				SMTPServerAddress: "smtp.mail.example.com:587",
				From:              "Labs <storj@example.com>",
				AuthType:          "simulate",
			},
			Console: consoleweb.Config{
				Address:      "127.0.0.1:0",
				PasswordCost: console.TestPasswordCost,
			},
			Version: planet.NewVersionConfig(),
		}
		if planet.config.Reconfigure.Satellite != nil {
			planet.config.Reconfigure.Satellite(log, i, &config)
		}

		// TODO: find source file, to set static path
		_, filename, _, ok := runtime.Caller(0)
		if !ok {
			return xs, errs.New("no caller information")
		}
		storjRoot := strings.TrimSuffix(filename, "/internal/testplanet/planet.go")

		// TODO: for development only
		config.Console.StaticDir = filepath.Join(storjRoot, "web/satellite")
		config.Mail.TemplatePath = filepath.Join(storjRoot, "web/satellite/static/emails")

		verInfo := planet.NewVersionInfo()

		peer, err := satellite.New(log, identity, db, &config, verInfo)
		if err != nil {
			return xs, err
		}

		log.Debug("id=" + peer.ID().String() + " addr=" + peer.Addr())
		xs = append(xs, peer)
	}
	return xs, nil
}

// newStorageNodes initializes storage nodes
func (planet *Planet) newStorageNodes(count int, whitelistedSatelliteIDs []string) ([]*storagenode.Peer, error) {
	// TODO: move into separate file
	var xs []*storagenode.Peer
	defer func() {
		for _, x := range xs {
			planet.peers = append(planet.peers, closablePeer{peer: x})
		}
	}()

	for i := 0; i < count; i++ {
		prefix := "storage" + strconv.Itoa(i)
		log := planet.log.Named(prefix)
		storageDir := filepath.Join(planet.directory, prefix)

		if err := os.MkdirAll(storageDir, 0700); err != nil {
			return nil, err
		}

		identity, err := planet.NewIdentity()
		if err != nil {
			return nil, err
		}

		var db storagenode.DB
		if planet.config.Reconfigure.NewStorageNodeDB != nil {
			db, err = planet.config.Reconfigure.NewStorageNodeDB(i)
		} else {
			db, err = storagenodedb.NewInMemory(log.Named("db"), storageDir)
		}
		if err != nil {
			return nil, err
		}

		err = db.CreateTables()
		if err != nil {
			return nil, err
		}

		planet.databases = append(planet.databases, db)

		config := storagenode.Config{
			Server: server.Config{
				Address:        "127.0.0.1:0",
				PrivateAddress: "127.0.0.1:0",

				Config: tlsopts.Config{
					RevocationDBURL:     "bolt://" + filepath.Join(storageDir, "revocation.db"),
					UsePeerCAWhitelist:  true,
					PeerCAWhitelistPath: planet.whitelistPath,
					Extensions: extensions.Config{
						Revocation:          false,
						WhitelistSignedLeaf: false,
					},
				},
			},
			Kademlia: kademlia.Config{
				Alpha:  5,
				DBPath: storageDir, // TODO: replace with master db
				Operator: kademlia.OperatorConfig{
					Email:  prefix + "@example.com",
					Wallet: "0x" + strings.Repeat("00", 20),
				},
			},
			Storage: psserver.Config{
				Path:                   "", // TODO: this argument won't be needed with master storagenodedb
				AllocatedDiskSpace:     memory.TB,
				AllocatedBandwidth:     memory.TB,
				KBucketRefreshInterval: time.Hour,

				AgreementSenderCheckInterval: time.Hour,
				CollectorInterval:            time.Hour,

				SatelliteIDRestriction:  true,
				WhitelistedSatelliteIDs: strings.Join(whitelistedSatelliteIDs, ","),
			},
<<<<<<< HEAD
			Version: planet.NewVersionConfig(),
=======
			Storage2: piecestore.Config{
				Sender: orders.SenderConfig{
					Interval: time.Hour,
					Timeout:  time.Hour,
				},
			},
>>>>>>> 42a14196
		}
		if planet.config.Reconfigure.StorageNode != nil {
			planet.config.Reconfigure.StorageNode(i, &config)
		}

		verInfo := planet.NewVersionInfo()

		peer, err := storagenode.New(log, identity, db, config, verInfo)
		if err != nil {
			return xs, err
		}

		log.Debug("id=" + peer.ID().String() + " addr=" + peer.Addr())
		xs = append(xs, peer)
	}
	return xs, nil
}

// newBootstrap initializes the bootstrap node
func (planet *Planet) newBootstrap() (peer *bootstrap.Peer, err error) {
	// TODO: move into separate file
	defer func() {
		planet.peers = append(planet.peers, closablePeer{peer: peer})
	}()

	prefix := "bootstrap"
	log := planet.log.Named(prefix)
	dbDir := filepath.Join(planet.directory, prefix)

	if err := os.MkdirAll(dbDir, 0700); err != nil {
		return nil, err
	}

	identity, err := planet.NewIdentity()
	if err != nil {
		return nil, err
	}

	var db bootstrap.DB
	if planet.config.Reconfigure.NewBootstrapDB != nil {
		db, err = planet.config.Reconfigure.NewBootstrapDB(0)
	} else {
		db, err = bootstrapdb.NewInMemory(dbDir)
	}

	err = db.CreateTables()
	if err != nil {
		return nil, err
	}

	planet.databases = append(planet.databases, db)

	config := bootstrap.Config{
		Server: server.Config{
			Address:        "127.0.0.1:0",
			PrivateAddress: "127.0.0.1:0",

			Config: tlsopts.Config{
				RevocationDBURL:     "bolt://" + filepath.Join(dbDir, "revocation.db"),
				UsePeerCAWhitelist:  true,
				PeerCAWhitelistPath: planet.whitelistPath,
				Extensions: extensions.Config{
					Revocation:          false,
					WhitelistSignedLeaf: false,
				},
			},
		},
		Kademlia: kademlia.Config{
			Alpha:  5,
			DBPath: dbDir, // TODO: replace with master db
			Operator: kademlia.OperatorConfig{
				Email:  prefix + "@example.com",
				Wallet: "0x" + strings.Repeat("00", 20),
			},
		},
		Web: bootstrapserver.Config{
			Address:   "127.0.0.1:0",
			StaticDir: "./web/bootstrap", // TODO: for development only
		},
		Version: planet.NewVersionConfig(),
	}
	if planet.config.Reconfigure.Bootstrap != nil {
		planet.config.Reconfigure.Bootstrap(0, &config)
	}

	var verInfo version.Info
	verInfo = planet.NewVersionInfo()

	peer, err = bootstrap.New(log, identity, db, config, verInfo)
	if err != nil {
		return nil, err
	}

	log.Debug("id=" + peer.ID().String() + " addr=" + peer.Addr())

	return peer, nil
}

// newVersionControlServer initializes the Versioning Server
func (planet *Planet) newVersionControlServer() (peer *versioncontrol.Peer, err error) {
	// TODO: move into separate file
	/*defer func() {
		planet.peers = append(planet.peers, closablePeer{peer: peer})
	}()*/

	prefix := "versioncontrol"
	log := planet.log.Named(prefix)
	dbDir := filepath.Join(planet.directory, prefix)

	if err := os.MkdirAll(dbDir, 0700); err != nil {
		return nil, err
	}

	config := &versioncontrol.Config{
		Address: "127.0.0.1:0",
		Versions: versioncontrol.ServiceVersions{
			Bootstrap:   "v0.1.0,v1.0.0",
			Satellite:   "v0.1.0,v1.0.0",
			Storagenode: "v0.1.0,v1.0.0",
			Uplink:      "v0.1.0,v1.0.0",
			Gateway:     "v0.1.0,v1.0.0",
		},
	}
	/*
		if planet.config.Reconfigure.Bootstrap != nil {
			planet.config.Reconfigure.Bootstrap(0, &config)
		}
	*/
	peer, err = versioncontrol.New(log, config)
	if err != nil {
		return nil, err
	}

	log.Debug(" addr= " + peer.Addr())

	return peer, nil
}

// NewVersionInfo returns the Version Info for this planet with tuned metrics.
func (planet *Planet) NewVersionInfo() version.Info {
	info := version.Info{
		Timestamp:  "",
		CommitHash: "",
		Version: version.SemVer{
			Major: 0,
			Minor: 1,
			Patch: 0},
		Release: false,
	}
	return info
}

// NewVersionConfig returns the Version Config for this planet with tuned metrics.
func (planet *Planet) NewVersionConfig() version.Config {
	return version.Config{
		ServerAddress:  fmt.Sprintf("http://%s/", planet.VersionControl.Addr()),
		RequestTimeout: time.Second * 15,
		CheckInterval:  time.Minute * 5,
	}
}

// Identities returns the identity provider for this planet.
func (planet *Planet) Identities() *Identities {
	return planet.identities
}

// NewIdentity creates a new identity for a node
func (planet *Planet) NewIdentity() (*identity.FullIdentity, error) {
	return planet.identities.NewIdentity()
}

// NewListener creates a new listener
func (planet *Planet) NewListener() (net.Listener, error) {
	return net.Listen("tcp", "127.0.0.1:0")
}

// WriteWhitelist writes the pregenerated signer's CA cert to a "CA whitelist", PEM-encoded.
func (planet *Planet) WriteWhitelist() (string, error) {
	whitelistPath := filepath.Join(planet.directory, "whitelist.pem")
	signer := NewPregeneratedSigner()
	err := identity.PeerCAConfig{
		CertPath: whitelistPath,
	}.Save(signer.PeerCA())

	return whitelistPath, err
}<|MERGE_RESOLUTION|>--- conflicted
+++ resolved
@@ -577,16 +577,13 @@
 				SatelliteIDRestriction:  true,
 				WhitelistedSatelliteIDs: strings.Join(whitelistedSatelliteIDs, ","),
 			},
-<<<<<<< HEAD
-			Version: planet.NewVersionConfig(),
-=======
 			Storage2: piecestore.Config{
 				Sender: orders.SenderConfig{
 					Interval: time.Hour,
 					Timeout:  time.Hour,
 				},
 			},
->>>>>>> 42a14196
+      Version: planet.NewVersionConfig(),
 		}
 		if planet.config.Reconfigure.StorageNode != nil {
 			planet.config.Reconfigure.StorageNode(i, &config)
