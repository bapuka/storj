// Copyright (C) 2019 Storj Labs, Inc.
// See LICENSE for copying information.

package main

import (
	"context"
	"fmt"
	"os"
	"os/exec"
	"runtime"
	"strings"
	"text/tabwriter"
	"time"

	"github.com/fatih/color"
	"github.com/golang/protobuf/ptypes"
	"github.com/spf13/cobra"
	"go.uber.org/zap"

	"storj.io/storj/internal/memory"
	"storj.io/storj/internal/version"
	"storj.io/storj/pkg/pb"
	"storj.io/storj/pkg/process"
	"storj.io/storj/pkg/transport"
)

const contactWindow = time.Minute * 10

type dashboardClient struct {
	client pb.PieceStoreInspectorClient
}

func (dash *dashboardClient) dashboard(ctx context.Context) (*pb.DashboardResponse, error) {
	return dash.client.Dashboard(ctx, &pb.DashboardRequest{})
}

func newDashboardClient(ctx context.Context, address string) (*dashboardClient, error) {
	conn, err := transport.DialAddressInsecure(ctx, address)
	if err != nil {
		return &dashboardClient{}, err
	}

	return &dashboardClient{
		client: pb.NewPieceStoreInspectorClient(conn),
	}, nil
}

func cmdDashboard(cmd *cobra.Command, args []string) (err error) {
	ctx := process.Ctx(cmd)

	ident, err := runCfg.Identity.Load()
	if err != nil {
		zap.S().Fatal(err)
	} else {
		zap.S().Info("Node ID: ", ident.ID)
	}

	client, err := newDashboardClient(ctx, dashboardCfg.Address)
	if err != nil {
		return err
	}

	for {
		data, err := client.dashboard(ctx)
		if err != nil {
			return err
		}

		if err := printDashboard(data); err != nil {
			return err
		}

		// Refresh the dashboard every 3 seconds
		time.Sleep(3 * time.Second)
	}
}

func printDashboard(data *pb.DashboardResponse) error {
	clearScreen()
	color.NoColor = !useColor

	heading := color.New(color.FgGreen, color.Bold)
<<<<<<< HEAD
	_, _ = heading.Printf("\nStorage Node Dashboard ( Node Version: %s)\n", version.Build.Version.String())
=======
	_, _ = heading.Printf("\nStorage Node Dashboard ( Node Version: %s )\n", version.Build.Version.String())
>>>>>>> 2cf86703
	_, _ = heading.Printf("\n======================\n\n")

	w := tabwriter.NewWriter(color.Output, 0, 0, 1, ' ', 0)
	fmt.Fprintf(w, "ID\t%s\n", color.YellowString(data.NodeId.String()))

	lastContacted, err := ptypes.Timestamp(data.LastPinged)
	if err != nil {
		lastContacted = time.Time{}
	}
	lastQueried, err := ptypes.Timestamp(data.LastQueried)
	if err == nil {
		if lastQueried.After(lastContacted) {
			lastContacted = lastQueried
		}
	}
	switch {
	case lastContacted.IsZero():
		fmt.Fprintf(w, "Last Contact\t%s\n", color.RedString("NEVER"))
	case time.Since(lastContacted) >= contactWindow:
		fmt.Fprintf(w, "Last Contact\t%s\n", color.RedString(fmt.Sprintf("%s ago",
			time.Since(lastContacted).Truncate(time.Second))))
	default:
		fmt.Fprintf(w, "Last Contact\t%s\n", color.GreenString(fmt.Sprintf("%s ago",
			time.Since(lastContacted).Truncate(time.Second))))
	}

	uptime, err := ptypes.Duration(data.GetUptime())
	if err != nil {
		fmt.Fprintf(w, "Uptime\t%s\n", color.RedString(uptime.Truncate(time.Second).String()))
	} else {
		fmt.Fprintf(w, "Uptime\t%s\n", color.YellowString(uptime.Truncate(time.Second).String()))
	}

	if err = w.Flush(); err != nil {
		return err
	}

	stats := data.GetStats()
	if stats != nil {
		availableBandwidth := color.WhiteString(memory.Size(stats.GetAvailableBandwidth()).Base10String())
		usedBandwidth := color.WhiteString(memory.Size(stats.GetUsedBandwidth()).Base10String())
		availableSpace := color.WhiteString(memory.Size(stats.GetAvailableSpace()).Base10String())
		usedSpace := color.WhiteString(memory.Size(stats.GetUsedSpace()).Base10String())
		usedEgress := color.WhiteString(memory.Size(stats.GetUsedEgress()).Base10String())
		usedIngress := color.WhiteString(memory.Size(stats.GetUsedIngress()).Base10String())

		w = tabwriter.NewWriter(color.Output, 0, 0, 5, ' ', tabwriter.AlignRight)
		fmt.Fprintf(w, "\n\t%s\t%s\t%s\t%s\t\n", color.GreenString("Available"), color.GreenString("Used"), color.GreenString("Egress"), color.GreenString("Ingress"))
		fmt.Fprintf(w, "Bandwidth\t%s\t%s\t%s\t%s\t\n", availableBandwidth, usedBandwidth, usedEgress, usedIngress)
		fmt.Fprintf(w, "Disk\t%s\t%s\t\n", availableSpace, usedSpace)
		if err = w.Flush(); err != nil {
			return err
		}

	} else {
		color.Yellow("Loading...\n")
	}

	w = tabwriter.NewWriter(color.Output, 0, 0, 1, ' ', 0)
	// TODO: Get addresses from server data
	fmt.Fprintf(w, "\nBootstrap\t%s\n", color.WhiteString(data.GetBootstrapAddress()))
	fmt.Fprintf(w, "Internal\t%s\n", color.WhiteString(dashboardCfg.Address))
	fmt.Fprintf(w, "External\t%s\n", color.WhiteString(data.GetExternalAddress()))
	fmt.Fprintf(w, "\nNeighborhood Size %+v\n", whiteInt(data.GetNodeConnections()))
	if err = w.Flush(); err != nil {
		return err
	}

	return nil
}

func whiteInt(value int64) string {
	return color.WhiteString(fmt.Sprintf("%+v", value))
}

// clearScreen clears the screen so it can be redrawn
func clearScreen() {
	switch runtime.GOOS {
	case "linux", "darwin":
		cmd := exec.Command("clear")
		cmd.Stdout = os.Stdout
		_ = cmd.Run()
	case "windows":
		cmd := exec.Command("cmd", "/c", "cls")
		cmd.Stdout = os.Stdout
		_ = cmd.Run()
	default:
		fmt.Print(strings.Repeat("\n", 100))
	}
}<|MERGE_RESOLUTION|>--- conflicted
+++ resolved
@@ -81,11 +81,7 @@
 	color.NoColor = !useColor
 
 	heading := color.New(color.FgGreen, color.Bold)
-<<<<<<< HEAD
-	_, _ = heading.Printf("\nStorage Node Dashboard ( Node Version: %s)\n", version.Build.Version.String())
-=======
 	_, _ = heading.Printf("\nStorage Node Dashboard ( Node Version: %s )\n", version.Build.Version.String())
->>>>>>> 2cf86703
 	_, _ = heading.Printf("\n======================\n\n")
 
 	w := tabwriter.NewWriter(color.Output, 0, 0, 1, ' ', 0)
